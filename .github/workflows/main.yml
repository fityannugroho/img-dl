--- conflicted
+++ resolved
@@ -19,11 +19,7 @@
     strategy:
       fail-fast: false
       matrix:
-<<<<<<< HEAD
         os: [ubuntu-latest, windows-latest]
-=======
-        os: [ubuntu-latest]
->>>>>>> 06fac3f4
         # See supported Node.js release schedule at https://nodejs.org/en/about/releases/
         node-version: [20.x]
 
